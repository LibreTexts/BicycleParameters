--- conflicted
+++ resolved
@@ -927,12 +927,8 @@
         figsize = [fig_height*GOLDEN_RATIO, fig_height]
         params = {
             'axes.labelsize': 8,
-<<<<<<< HEAD
+            # TODO : text.fontsize no longer supported in matplotlib
             #'text.fontsize': 10,
-=======
-            # TODO : text.fontsize no longer supported in matplotlib
-            'text.fontsize': 10,
->>>>>>> 212ced2e
             'legend.fontsize': 8,
             'xtick.labelsize': 6,
             'ytick.labelsize': 6,
