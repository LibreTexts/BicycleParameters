import io
import base64
import os
import numpy as np
import pandas as pd
import matplotlib.pyplot as plt
import dash
import dash_core_components as dcc
import dash_html_components as html
import dash_table as tbl
import time
from dash.dependencies import Input, Output, State

import bicycleparameters as bp
import matplotlib
matplotlib.use('Agg')

path_to_app_data = os.path.join(os.path.dirname(
    os.path.abspath(__file__)), 'app-data')

pList = ['rF', 'mF', 'IFxx', 'IFyy', 'rR', 'mR', 'IRxx', 'IRyy',
         'w', 'c', 'lam', 'g',
         'xB', 'zB', 'mB', 'IBxx', 'IByy', 'IBzz', 'IBxz', 'xH', 'zH', 'mH', 'IHxx', 'IHyy', 'IHzz', 'IHxz']

OPTIONS = ['Benchmark',
           'Browser',
           'Browserins',
           'Crescendo',
           'Fisher',
           'Pista',
           'Rigid',
           'Silver',
           'Yellow',
           'Yellowrev']

WHEEL_COLUMNS = [{'name': '', 'id': 'label', 'type': 'text', 'editable': False},
                 {'name': 'Front Wheel [F]', 'id': 'fW', 'type': 'numeric'},
                 {'name': 'Rear Wheel [R]', 'id': 'rW', 'type': 'numeric'}]

WHEEL_LABELS = ['Radius [m]:',
                'Mass [kg]:',
                'Moment Ixx [kg*m²]:',
                'Moment Iyy [kg*m²]:']

FRAME_COLUMNS = [{'name': '', 'id': 'label', 'type': 'text', 'editable': False},
                 {'name': 'Rear Body [B]', 'id': 'rB', 'type': 'numeric'},
                 {'name': 'Front Assembly [H]', 'id': 'fA', 'type': 'numeric'}]

FRAME_LABELS = ['Center of Mass X [m]:',
                'Center of Mass Y [m]:',
                'Total Mass [kg]:',
                'Moment Ixx [kg*m²]:',
                'Moment Iyy [kg*m²]:',
                'Moment Izz [kg*m²]:',
                'Moment Ixz [kg*m²]:']

GENERAL_COLUMNS = [{'name': '', 'id': 'label', 'type': 'text', 'editable': False},
                   {'name': 'Parameters', 'id': 'con', 'type': 'numeric'}]

GENERAL_LABELS = ['Wheel Base [m]:',
                  'Trail [m]:',
                  'Steer Axis Tilt [degrees]:',
                  'Gravity [N/kg]:']

app = dash.Dash(__name__)
server = app.server  # needed for heroku

app.layout = html.Div([
    html.U(html.B(html.H1('Bicycle Dynamics Analysis App',
                          id='main-header'))),
    html.Div(id='dropdown-bin',
             children=[html.H2('Choose a Parameter Set:'),
                       dcc.Dropdown(id='bike-dropdown',
                                    value='Benchmark',
                                    options=[{'label': i, 'value': i} for i in OPTIONS])]),
    html.Div(id='plot-bin',
             children=[dcc.Loading(id='plot-load',
                                   type='dot',
                                   children=[html.Div(id='geometry-bin',
                                                      children=[html.Img(src='',
                                                                         id='geometry-plot')]),
                                             html.Div(id='eigen-bin',
                                                      children=[html.Img(src='',
                                                                         id='eigen-plot')])])]),
    html.Div(id='slider-bin',
             children=[html.H2('Set the EigenValue Speed Range:'),
                       dcc.RangeSlider(id='range-slider',
                                       min=-45,
                                       max=45,
                                       step=5,
                                       value=[0, 10],
                                       marks={-40: {'label': '-40 m/s', 'style': {'color': '#000000'}},
                                              -30: {'label': '-30 m/s', 'style': {'color': '#000000'}},
                                              -20: {'label': '-20 m/s', 'style': {'color': '#000000'}},
                                              -10: {'label': '-10 m/s', 'style': {'color': '#000000'}},
                                              0: {'label': '0 m/s', 'style': {'color': '#000000'}},
                                              10: {'label': '10 m/s', 'style': {'color': '#000000'}},
                                              20: {'label': '20 m/s', 'style': {'color': '#000000'}},
                                              30: {'label': '30 m/s', 'style': {'color': '#000000'}},
                                              40: {'label': '40 m/s', 'style': {'color': '#000000'}}},
                                       allowCross=False)]),
    html.Div(id='table-bin',
             children=[html.H2('Whipple-Carvallo Model Parameters'),
                       html.Button('Reset Table',
                                   id='reset-button',
                                   type='button',
                                   n_clicks=0),
                       tbl.DataTable(id='general-table',
                                     columns=GENERAL_COLUMNS,
                                     data=[],
                                     style_cell={'minWidth': '50px', 'width': '50px', 'maxWidth': '50px',
                                                 'backgroundColor': 'rgb(50, 50, 50)', 'color': 'white'},
                                     style_header={
                                         'textAlign': 'center', 'backgroundColor': 'rgb(30, 30, 30)'},
                                     editable=True),
                       tbl.DataTable(id='frame-table',
                                     columns=FRAME_COLUMNS,
                                     data=[],
                                     style_cell={'minWidth': '50px', 'width': '50px', 'maxWidth': '50px',
                                                 'backgroundColor': 'rgb(50, 50, 50)', 'color': 'white'},
                                     style_header={
                                         'textAlign': 'center', 'backgroundColor': 'rgb(30, 30, 30)'},
                                     editable=True),
                       tbl.DataTable(id='wheel-table',
                                     columns=WHEEL_COLUMNS,
                                     data=[],
                                     style_cell={'minWidth': '50px', 'width': '50px', 'maxWidth': '50px',
                                                 'backgroundColor': 'rgb(50, 50, 50)', 'color': 'white'},
                                     style_header={
                                         'textAlign': 'center', 'backgroundColor': 'rgb(30, 30, 30)'},
                                     editable=True)]),
    html.Div(id='version-bin',
             children=[html.Ul(children=[html.Li('BicycleParameters v{}'.format(bp.__version__)),
                                         html.Li('Dash v{}'.format(
                                             dash.__version__)),
                                         html.Li('NumPy v{}'.format(
                                             np.__version__)),
                                         html.Li('Pandas v{}'.format(
                                             pd.__version__)),
                                         html.Li('Matplolib v{}'.format(
                                             matplotlib.__version__)),
                                         ])]),
])

# creates generic set of Benchmark parameters


def new_par(bike_name):
    bike = bp.Bicycle(bike_name, pathToData=path_to_app_data)
    par = bike.parameters['Benchmark']
    parPure = bp.io.remove_uncertainties(par)
    return parPure

# populates all data tables with bicycleparameters data


@app.callback([Output('wheel-table', 'data'),
               Output('frame-table', 'data'),
               Output('general-table', 'data')],
              [Input('bike-dropdown', 'value'),
               Input('reset-button', 'n_clicks')])
def populate_wheel_data(value, n_clicks):
    # generates data for wheel-table
    wheelPure = new_par(value)
    wheelData = []
    wheelLabels = []
    fW = []
    rW = []
    for i in WHEEL_LABELS:
        wheelLabels.append({'label': i})
    for i in range(8):
        if i < 4:
            fW.append({'fW': wheelPure.get(pList[i])})
        else:
            rW.append({'rW': wheelPure.get(pList[i])})
    for c, d, e in zip(wheelLabels, fW, rW):
        zipped = {}
        zipped.update(c)
        zipped.update(d)
        zipped.update(e)
        wheelData.append(zipped)

    # generates data for frame-table
    framePure = new_par(value)
    frameData = []
    frameLabels = []
    rB = []
    fA = []
    for i in FRAME_LABELS:
        frameLabels.append({'label': i})
    for i in range(12, len(pList)):
        if i < 19:
            rB.append({'rB': framePure.get(pList[i])})
        else:
            fA.append({'fA': framePure.get(pList[i])})
    for c, d, e in zip(frameLabels, rB, fA):
        zipped = {}
        zipped.update(c)
        zipped.update(d)
        zipped.update(e)
        frameData.append(zipped)

    # generates data for general-table
    genPure = new_par(value)
    genData = []
    genLabels = []
    con = []
    for i in GENERAL_LABELS:
        genLabels.append({'label': i})
    for i in range(8, 12):
        con.append({'con': genPure.get(pList[i])})

    # converts radians to degrees for display in the table
    lamD = con[2]
    radians = lamD.get('con')
    degrees = np.rad2deg(radians)
    con[2] = {'con': int(degrees)}

    for c, d in zip(genLabels, con):
        zipped = {}
        zipped.update(c)
        zipped.update(d)
        genData.append(zipped)

    return wheelData, frameData, genData

    # updates geometry-plot & eigen-plot path with Dropdown value or edited DataTable values


@app.callback([Output('geometry-plot', 'src'),
               Output('eigen-plot', 'src')],
              [Input('bike-dropdown', 'value'),
               Input('wheel-table', 'data'),
               Input('frame-table', 'data'),
               Input('general-table', 'data'),
               Input('range-slider', 'value')])
def plot_update(value, wheel, frame, general, slider):
    # accesses Input properties to avoid redundancies
    ctx = dash.callback_context
    wheelData = ctx.inputs.get('wheel-table.data')
    frameData = ctx.inputs.get('frame-table.data')
    genData = ctx.inputs.get('general-table.data')
    rangeSliderData = ctx.inputs.get('range-slider.value')

    # sets the speed range for eigen-plot based on range-slider
    minBound = rangeSliderData[0]
    maxBound = rangeSliderData[1]
    steps = (maxBound-minBound)/0.1
    speeds = np.linspace(minBound, maxBound, num=int(steps))

<<<<<<< HEAD
    # creates an alternating list of [parameter,value] from table data
    newP = []
    for p in range(8):
        if p < 4:
            newP.extend([pList[p], wheelData[p].get('fW')])
        else:
            newP.extend([pList[p], wheelData[p-4].get('rW')])
    for p in range(12, len(pList)):
        if p < 19:
            newP.extend([pList[p], frameData[p-12].get('rB')])
        else:
            newP.extend([pList[p], frameData[p-19].get('fA')])
    for p in range(8, 12):
        newP.extend([pList[p], genData[p-8].get('con')])

    # edits bicycle parameters based on table data
    currentBike = bp.Bicycle(value, pathToData=path_to_app_data)
    for i in range(0, len(newP), 2):
        currentBike.parameters['Benchmark'][newP[i]] = newP[i+1]

    # create geometry-plot image
    geo_fake = io.BytesIO()
    geo_plot = currentBike.plot_bicycle_geometry(show=False)
    geo_plot.savefig(geo_fake)
    geo_image = base64.b64encode(geo_fake.getvalue())
    plt.close(geo_plot)

    # create eigen-plot image
    eigen_fake = io.BytesIO()
    eigen_plot = currentBike.plot_eigenvalues_vs_speed(speeds, show=False,
                                                       grid=True)
    eigen_plot.savefig(eigen_fake)
    eigen_image = base64.b64encode(eigen_fake.getvalue())
    plt.close(eigen_plot)

    return 'data:image/png;base64,{}'.format(geo_image.decode()), 'data:image/png;base64,{}'.format(eigen_image.decode())
=======
    # Case 1: Recieves direct bicycle data if bicycle is selected from the dropdown menu
    if ctx.triggered[0].get('prop_id') == 'bike-dropdown.value':

        dropdownBike = bp.Bicycle(value, pathToData=path_to_app_data)

        # create geometry-plot image
        geo_fake = io.BytesIO()
        geo_plot = dropdownBike.plot_bicycle_geometry(show=False)
        geo_plot.savefig(geo_fake)
        geo_image = base64.b64encode(geo_fake.getvalue())
        plt.close(geo_plot)

        # create eigen-plot image
        eigen_fake = io.BytesIO()
        eigen_plot = dropdownBike.plot_eigenvalues_vs_speed(
            speeds, show=False, grid=True)
        eigen_plot.savefig(eigen_fake)
        eigen_image = base64.b64encode(eigen_fake.getvalue())
        plt.close(eigen_plot)

        return 'data:image/png;base64,{}'.format(geo_image.decode()), 'data:image/png;base64,{}'.format(eigen_image.decode())

    # Case 2: Recieves values from the displayed table in every other case
    else:

        # convert to radians
        if ctx.triggered[0].get('prop_id') == 'wheel-table.data' or ctx.triggered[0].get('prop_id') == 'frame-table.data' or ctx.triggered[0].get('prop_id') == 'general-table.data' or ctx.triggered[0].get('prop_id') == 'range-slider.value':
            degrees = float(genData[2].get('con'))
            radians = np.deg2rad(degrees)
            genData[2]['con'] = radians

        # creates an alternating list of [parameter,value] from table data
        newP = []
        for p in range(8):
            if p < 4:
                newP.extend([pList[p], wheelData[p].get('fW')])
            else:
                newP.extend([pList[p], wheelData[p-4].get('rW')])
        for p in range(12, len(pList)):
            if p < 19:
                newP.extend([pList[p], frameData[p-12].get('rB')])
            else:
                newP.extend([pList[p], frameData[p-19].get('fA')])
        for p in range(8, 12):
            newP.extend([pList[p], genData[p-8].get('con')])

        # edits bicycle parameters based on table data
        currentBike = bp.Bicycle(value, pathToData=path_to_app_data)
        for i in range(0, len(newP), 2):
            currentBike.parameters['Benchmark'][newP[i]] = newP[i+1]

        # create geometry-plot image
        geo_fake = io.BytesIO()
        geo_plot = currentBike.plot_bicycle_geometry(show=False)
        geo_plot.savefig(geo_fake)
        geo_image = base64.b64encode(geo_fake.getvalue())
        plt.close(geo_plot)

        # create eigen-plot image
        eigen_fake = io.BytesIO()
        eigen_plot = currentBike.plot_eigenvalues_vs_speed(
            speeds, show=False, grid=True)
        eigen_plot.savefig(eigen_fake)
        eigen_image = base64.b64encode(eigen_fake.getvalue())
        plt.close(eigen_plot)

        return 'data:image/png;base64,{}'.format(geo_image.decode()), 'data:image/png;base64,{}'.format(eigen_image.decode())
>>>>>>> 4102d336

    # sets loading notification for the plots


@app.callback(Output("plot-load", "children"), [Input("geometry-bin", "children"), Input('eigen-bin','children')])
def input_triggers_spinner(value):
    time.sleep(1)
    return value


if __name__ == '__main__':
    app.run_server(debug=True, dev_tools_ui=False)<|MERGE_RESOLUTION|>--- conflicted
+++ resolved
@@ -248,44 +248,6 @@
     steps = (maxBound-minBound)/0.1
     speeds = np.linspace(minBound, maxBound, num=int(steps))
 
-<<<<<<< HEAD
-    # creates an alternating list of [parameter,value] from table data
-    newP = []
-    for p in range(8):
-        if p < 4:
-            newP.extend([pList[p], wheelData[p].get('fW')])
-        else:
-            newP.extend([pList[p], wheelData[p-4].get('rW')])
-    for p in range(12, len(pList)):
-        if p < 19:
-            newP.extend([pList[p], frameData[p-12].get('rB')])
-        else:
-            newP.extend([pList[p], frameData[p-19].get('fA')])
-    for p in range(8, 12):
-        newP.extend([pList[p], genData[p-8].get('con')])
-
-    # edits bicycle parameters based on table data
-    currentBike = bp.Bicycle(value, pathToData=path_to_app_data)
-    for i in range(0, len(newP), 2):
-        currentBike.parameters['Benchmark'][newP[i]] = newP[i+1]
-
-    # create geometry-plot image
-    geo_fake = io.BytesIO()
-    geo_plot = currentBike.plot_bicycle_geometry(show=False)
-    geo_plot.savefig(geo_fake)
-    geo_image = base64.b64encode(geo_fake.getvalue())
-    plt.close(geo_plot)
-
-    # create eigen-plot image
-    eigen_fake = io.BytesIO()
-    eigen_plot = currentBike.plot_eigenvalues_vs_speed(speeds, show=False,
-                                                       grid=True)
-    eigen_plot.savefig(eigen_fake)
-    eigen_image = base64.b64encode(eigen_fake.getvalue())
-    plt.close(eigen_plot)
-
-    return 'data:image/png;base64,{}'.format(geo_image.decode()), 'data:image/png;base64,{}'.format(eigen_image.decode())
-=======
     # Case 1: Recieves direct bicycle data if bicycle is selected from the dropdown menu
     if ctx.triggered[0].get('prop_id') == 'bike-dropdown.value':
 
@@ -353,7 +315,6 @@
         plt.close(eigen_plot)
 
         return 'data:image/png;base64,{}'.format(geo_image.decode()), 'data:image/png;base64,{}'.format(eigen_image.decode())
->>>>>>> 4102d336
 
     # sets loading notification for the plots
 
